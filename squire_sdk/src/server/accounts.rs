use std::sync::Arc;

use async_session::{MemoryStore, Session, SessionStore};
use axum::{
    extract::{Path, State},
    handler::Handler,
    response::{IntoResponse, Redirect},
    routing::{get, post},
    Json, Router, TypedHeader,
};
use headers::HeaderMap;
use http::{
    header::{CONTENT_TYPE, SET_COOKIE},
    StatusCode,
};

<<<<<<< HEAD
use rand::{thread_rng, Rng};
use rand::distributions::Alphanumeric;
=======
use rand::distributions::Alphanumeric;
use rand::{thread_rng, Rng};
>>>>>>> dd4ac2ff

use crate::{
    accounts::*,
    model::{
        accounts::{OrganizationAccount, SquireAccount},
        identifiers::{OrganizationAccountId as OrgId, SquireAccountId},
    },
    server::{state::ServerState, User, COOKIE_NAME},
};

pub fn get_routes<S>() -> Router<S>
where
    S: ServerState,
{
    Router::new()
        .route("/verify", post(post_verify::<S>).get(get_verify::<S>))
        .route("/logout", post(logout::<S>))
        .route("/load", post(load_user::<S>))
}

pub async fn get_verify<S>(user: User, State(state): State<S>) -> VerificationResponse
where
    S: ServerState,
{
    VerificationResponse::new(
        state
            .get_verification_data(&user)
            .ok_or(VerificationError::UnknownAccount),
    )
}

pub async fn post_verify<S>(
    State(state): State<S>,
    Json(data): Json<VerificationRequest>,
) -> (HeaderMap, VerificationResponse)
where
    S: ServerState,
{
    println!("Processing verification request");
    let user = match state
        .get_user(&data.account.id)
        .await
        .ok_or(VerificationError::UnknownAccount)
    {
        Ok(user) => user,
        Err(err) => return (HeaderMap::new(), VerificationResponse::new(Err(err))),
    };

    // Create a new session filled with user data
    let mut session = Session::new();
    session.insert("user", &user).unwrap();

    // Store session and get corresponding cookie
    let cookie = state.store_session(session).await.unwrap().unwrap();

    // Build the cookie
    let cookie = format!("{COOKIE_NAME}={cookie}; SameSite=Lax; Path=/");

    let data = state.create_verification_data(&user).await;

    // Set cookie
    let mut headers = HeaderMap::new();
    headers.insert(CONTENT_TYPE, "application/json".parse().unwrap());
    headers.insert(SET_COOKIE, cookie.parse().unwrap());

    (headers, VerificationResponse::new(Ok(data)))
}

pub async fn logout<S>(
    TypedHeader(cookies): TypedHeader<headers::Cookie>,
    State(store): State<S>,
) -> Result<StatusCode, Redirect>
where
    S: ServerState,
{
    let cookie = cookies.get(COOKIE_NAME).unwrap();
    let session = store
        .load_session(cookie.to_string())
        .await
        .unwrap()
        .ok_or(Redirect::to("/"))?;

    store.destroy_session(session).await.unwrap();

    Ok(StatusCode::OK)
}

pub async fn load_user<S>(State(state): State<S>, Json(user): Json<User>) -> StatusCode
where
    S: ServerState,
{
    state.load_user(user);
    StatusCode::ACCEPTED
}

<<<<<<< HEAD
pub async fn new_verification_data(key: String, user: User) -> VerificationData {
    let data = VerificationData {
        confirmation: key.to_owned(),
        status: true,
    };
    self.verified.insert(user.account.id, data.clone());
    data
}

pub async fn generate_key() -> String {
  thread_rng()
=======
impl VerificationData {
    fn new(key: String) -> VerificationData {
        VerificationData {
            confirmation: key.to_owned(),
            status: false,
        }
    }
}

pub fn generate_key() -> String {
    thread_rng()
>>>>>>> dd4ac2ff
        .sample_iter(&Alphanumeric)
        .take(6)
        .map(char::from)
        .collect()
<<<<<<< HEAD
=======
}

pub fn attempt_verification(account: SquireAccount) -> VerificationRequest {
    VerificationRequest { account }
>>>>>>> dd4ac2ff
}<|MERGE_RESOLUTION|>--- conflicted
+++ resolved
@@ -14,13 +14,8 @@
     StatusCode,
 };
 
-<<<<<<< HEAD
-use rand::{thread_rng, Rng};
-use rand::distributions::Alphanumeric;
-=======
 use rand::distributions::Alphanumeric;
 use rand::{thread_rng, Rng};
->>>>>>> dd4ac2ff
 
 use crate::{
     accounts::*,
@@ -116,7 +111,48 @@
     StatusCode::ACCEPTED
 }
 
-<<<<<<< HEAD
+impl VerificationData {
+    fn new(key: String) -> VerificationData {
+        VerificationData {
+            confirmation: key.to_owned(),
+            status: false,
+        }
+    }
+}
+
+pub fn generate_key() -> String {
+    thread_rng()
+        .sample_iter(&Alphanumeric)
+        .take(6)
+        .map(char::from)
+        .collect()
+}
+
+pub fn attempt_verification(account: SquireAccount) -> VerificationRequest {
+    VerificationRequest { account }
+}
+
+impl VerificationData {
+    fn new(key: String) -> VerificationData {
+        VerificationData {
+            confirmation: key.to_owned(),
+            status: false,
+        }
+    }
+}
+
+pub fn generate_key() -> String {
+    thread_rng()
+        .sample_iter(&Alphanumeric)
+        .take(6)
+        .map(char::from)
+        .collect()
+}
+
+pub fn attempt_verification(account: SquireAccount) -> VerificationRequest {
+    VerificationRequest { account }
+}
+
 pub async fn new_verification_data(key: String, user: User) -> VerificationData {
     let data = VerificationData {
         confirmation: key.to_owned(),
@@ -128,28 +164,8 @@
 
 pub async fn generate_key() -> String {
   thread_rng()
-=======
-impl VerificationData {
-    fn new(key: String) -> VerificationData {
-        VerificationData {
-            confirmation: key.to_owned(),
-            status: false,
-        }
-    }
-}
-
-pub fn generate_key() -> String {
-    thread_rng()
->>>>>>> dd4ac2ff
         .sample_iter(&Alphanumeric)
         .take(6)
         .map(char::from)
         .collect()
-<<<<<<< HEAD
-=======
-}
-
-pub fn attempt_verification(account: SquireAccount) -> VerificationRequest {
-    VerificationRequest { account }
->>>>>>> dd4ac2ff
 }