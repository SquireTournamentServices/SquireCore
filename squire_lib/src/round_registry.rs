--- conflicted
+++ resolved
@@ -18,18 +18,7 @@
     round::{Round, RoundStatus},
 };
 
-<<<<<<< HEAD
-#[derive(Serialize, Deserialize, Hash, Debug, PartialEq, Eq, Clone)]
-#[repr(C)]
-pub enum RoundIdentifier {
-    Id(RoundId),
-    Number(u64),
-}
-
-#[derive(Serialize, Deserialize, Debug, Clone)]
-=======
 #[derive(Serialize, Deserialize, Debug, Clone, PartialEq, Eq)]
->>>>>>> 7650dd84
 pub struct RoundRegistry {
     pub num_and_id: CycleMap<RoundId, u64>,
     pub rounds: HashMap<u64, Round>,
