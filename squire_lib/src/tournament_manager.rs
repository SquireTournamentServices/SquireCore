--- conflicted
+++ resolved
@@ -1,13 +1,7 @@
 use crate::{
     error::TournamentError,
-<<<<<<< HEAD
-    operations::{FullOp, OpLog, OpResult, OpSlice, OpSync, Rollback, SyncStatus, Synced, TournOp},
-    player_registry::PlayerIdentifier,
-    round_registry::RoundIdentifier,
-=======
     identifiers::{PlayerIdentifier, RoundIdentifier},
     operations::{FullOp, OpLog, OpResult, OpSlice, OpSync, Rollback, SyncStatus, TournOp},
->>>>>>> 7650dd84
     tournament::*,
 };
 
@@ -92,11 +86,7 @@
             }
             op.swap_all_player_idents(new_idents)
         } else if let Some(ident) = op.get_match_ident() {
-<<<<<<< HEAD
-            let id = self
-=======
             let num = self
->>>>>>> 7650dd84
                 .tourn
                 .round_reg
                 .get_round_number(&ident)
