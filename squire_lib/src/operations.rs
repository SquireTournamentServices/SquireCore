--- conflicted
+++ resolved
@@ -587,27 +587,8 @@
                 return SyncStatus::SyncError(e);
             }
         };
-<<<<<<< HEAD
-        let slice = match self.get_slice(id) {
-            Some(s) => s,
-            None => {
-                return SyncStatus::SyncError(other);
-            }
-        };
-        let merge = slice.merge(other.ops);
-        match merge {
-            Ok(new_slice) => {
-                let index = self.ops.iter().position(|o| o.id == id).unwrap();
-                self.ops.truncate(index);
-                self.ops.extend(new_slice.ops.iter().cloned());
-                SyncStatus::Completed(Synced { known: new_slice })
-            }
-            Err(block) => SyncStatus::InProgress(block),
-        }
-=======
         let op = other.ops.start_op().unwrap();
         slice.merge(other.ops)
->>>>>>> 7650dd84
     }
 }
 
