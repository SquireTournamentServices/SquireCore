--- conflicted
+++ resolved
@@ -39,20 +39,12 @@
     Fluid,
 }
 
-<<<<<<< HEAD
-#[derive(Serialize, Deserialize, Debug, Clone)]
-=======
 #[derive(Serialize, Deserialize, Debug, Clone, PartialEq)]
->>>>>>> 7650dd84
 pub enum ScoringSystem {
     Standard(StandardScoring),
 }
 
-<<<<<<< HEAD
-#[derive(Serialize, Deserialize, Debug, Clone)]
-=======
 #[derive(Serialize, Deserialize, Debug, Clone, PartialEq)]
->>>>>>> 7650dd84
 pub enum PairingSystem {
     Swiss(SwissPairings),
     Fluid(FluidPairings),
@@ -68,21 +60,7 @@
     Cancelled,
 }
 
-<<<<<<< HEAD
-#[derive(Serialize, Deserialize, Debug, Clone, Hash, PartialEq, Eq, Copy)]
-#[repr(C)]
-pub struct TournamentId(pub Uuid);
-
-#[derive(Serialize, Deserialize, Debug, Clone, Hash, PartialEq, Eq)]
-pub enum TournamentIdentifier {
-    Id(TournamentId),
-    Name(String),
-}
-
-#[derive(Serialize, Deserialize, Debug, Clone)]
-=======
 #[derive(Serialize, Deserialize, Debug, Clone, PartialEq)]
->>>>>>> 7650dd84
 pub struct Tournament {
     pub id: TournamentId,
     pub name: String,
