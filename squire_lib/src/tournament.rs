--- conflicted
+++ resolved
@@ -987,11 +987,7 @@
         accounts::{SharingPermissions, SquireAccount},
         admin::Admin,
         identifiers::UserAccountId,
-<<<<<<< HEAD
-        operations::{AdminOp, TournOp},
-=======
         operations::{AdminOp, TournOp, PlayerOp}, rounds::RoundResult,
->>>>>>> 1c850adc
     };
 
     use super::{Tournament, TournamentPreset};
