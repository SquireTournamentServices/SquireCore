--- conflicted
+++ resolved
@@ -15,11 +15,7 @@
     ScoringSetting(ScoringSetting),
 }
 
-<<<<<<< HEAD
-#[derive(Serialize, Deserialize, Debug, Clone, PartialEq)]
-=======
 #[derive(Serialize, Deserialize, Debug, Clone, PartialEq, Eq)]
->>>>>>> 7650dd84
 pub enum PairingSetting {
     Swiss(SwissPairingsSetting),
     Fluid(FluidPairingsSetting),
