--- conflicted
+++ resolved
@@ -83,9 +83,6 @@
 if(UNIX)
   set(LIBS "dl" "pthread" "crypto" "ssl")
 elseif(WIN32)
-<<<<<<< HEAD
-  set(LIBS "wsock32" "ws2_32" "bcrypt" "win32" "ssl")
-=======
   add_link_options(
       /SUBSYSTEM:WINDOWS
       /DYNAMICBASE 
@@ -95,7 +92,6 @@
   )
 
   set(LIBS "wsock32" "ws2_32" "bcrypt" "ssl")
->>>>>>> 1f9ff8f8
 endif()
 
 add_library(squire_core INTERFACE)
